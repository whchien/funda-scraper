--- conflicted
+++ resolved
@@ -34,12 +34,9 @@
         max_price: Optional[int] = None,
         days_since: Optional[int] = None,
         property_type: Optional[str] = None,
-<<<<<<< HEAD
         min_floor_area: Optional[str] = None,
         max_floor_area: Optional[str] = None,
-=======
         sort: Optional[str] = None,
->>>>>>> aa768985
     ):
         # Init attributes
         self.area = area.lower().replace(" ", "-")
@@ -52,12 +49,9 @@
         self.min_price = min_price
         self.max_price = max_price
         self.days_since = days_since
-<<<<<<< HEAD
         self.min_floor_area = min_floor_area
         self.max_floor_area = max_floor_area
-=======
         self.sort = sort
->>>>>>> aa768985
 
         # Instantiate along the way
         self.links: List[str] = []
@@ -72,21 +66,17 @@
             f"want_to={self.want_to}, "
             f"n_pages={self.n_pages}, "
             f"page_start={self.page_start}, "
-<<<<<<< HEAD
             f"find_past={self.find_past}, "
             f"min_price={self.min_price}, "
             f"max_price={self.max_price}, "
             f"days_since={self.days_since}, "
             f"min_floor_area={self.min_floor_area}, "
             f"max_floor_area={self.max_floor_area}, "
-            ")"
-=======
             f"find_past={self.find_past})"
             f"min_price={self.min_price})"
             f"max_price={self.max_price})"
             f"days_since={self.days_since})"
             f"sort={self.sort})"
->>>>>>> aa768985
         )
 
     @property
@@ -146,12 +136,9 @@
         min_price: Optional[int] = None,
         max_price: Optional[int] = None,
         days_since: Optional[int] = None,
-<<<<<<< HEAD
         min_floor_area: Optional[str] = None,
         max_floor_area: Optional[str] = None,
-=======
         sort: Optional[str] = None,
->>>>>>> aa768985
     ) -> None:
         """Overwrite or initialise the searching scope."""
         if area is not None:
@@ -172,18 +159,15 @@
             self.max_price = max_price
         if days_since is not None:
             self.days_since = days_since
-<<<<<<< HEAD
         if min_floor_area is not None:
             self.min_floor_area = min_floor_area
         if max_floor_area is not None:
             self.max_floor_area = max_floor_area
-=======
         if sort is not None:
             self.sort = sort
 
     def remove_duplicates(self, lst):
       return list(OrderedDict.fromkeys(lst))
->>>>>>> aa768985
 
     def fetch_all_links(self, page_start: int = None, n_pages: int = None) -> None:
         """Find all the available links across multiple pages."""
@@ -237,15 +221,13 @@
         if self.days_since is not None:
             main_url = f"{main_url}&publication_date={self.check_days_since}"
 
-<<<<<<< HEAD
         if self.min_floor_area or self.max_floor_area:
             min_floor_area = "" if self.min_floor_area is None else self.min_floor_area
             max_floor_area = "" if self.max_floor_area is None else self.max_floor_area
             main_url = f"{main_url}&floor_area=%22{min_floor_area}-{max_floor_area}%22"
-=======
+
         if self.sort is not None:
             main_url = f"{main_url}&sort=%22{self.check_sort}%22"
->>>>>>> aa768985
 
         logger.info(f"*** Main URL: {main_url} ***")
         return main_url
